--- conflicted
+++ resolved
@@ -21,11 +21,8 @@
 pandas    # <2.0.0
 prettytable
 protobuf
-<<<<<<< HEAD
 # pyext     # error for python 3.11
 pypinyin
-=======
->>>>>>> 8b392252
 python-Levenshtein
 rank_bm25       # ==0.2.2
 rapidfuzz
