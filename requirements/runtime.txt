absl-py
accelerate>=0.19.0
boto3
cn2an
cpm_kernels
datasets>=2.18.0
einops==0.5.0
evaluate>=0.3.0
fairscale
func_timeout
fuzzywuzzy
immutabledict
jieba
json5
langdetect
ltp
mmengine-lite
<<<<<<< HEAD
nltk==3.8
numpy>=1.23.4,<2.0.0
=======
nltk
numpy>=1.23.4
>>>>>>> 3f0933be
openai
OpenCC
# opencv-python-headless
pandas    # <2.0.0
prettytable
protobuf
pyext
pypinyin
python-Levenshtein
rank_bm25       # ==0.2.2
rapidfuzz
<<<<<<< HEAD
requests>=2.31.0
=======
requests        # ==2.31.0
>>>>>>> 3f0933be
rich
rouge
-e git+https://github.com/Isaac-JL-Chen/rouge_chinese.git@master#egg=rouge_chinese
rouge_score
sacrebleu
<<<<<<< HEAD
scikit_learn==1.5.0
=======
scikit-learn    # scikit_learn==1.2.1
>>>>>>> 3f0933be
seaborn
sentence_transformers       # ==2.2.2
tabulate
tiktoken
timeout_decorator
tokenizers>=0.13.3
torch>=1.13.1
<<<<<<< HEAD
tqdm>=4.64.1
=======
tqdm        # ==4.64.1
>>>>>>> 3f0933be
transformers>=4.29.1
typer<|MERGE_RESOLUTION|>--- conflicted
+++ resolved
@@ -15,13 +15,10 @@
 langdetect
 ltp
 mmengine-lite
-<<<<<<< HEAD
-nltk==3.8
-numpy>=1.23.4,<2.0.0
-=======
 nltk
 numpy>=1.23.4
->>>>>>> 3f0933be
+nltk
+numpy>=1.23.4,<2.0.0
 openai
 OpenCC
 # opencv-python-headless
@@ -33,21 +30,13 @@
 python-Levenshtein
 rank_bm25       # ==0.2.2
 rapidfuzz
-<<<<<<< HEAD
-requests>=2.31.0
-=======
 requests        # ==2.31.0
->>>>>>> 3f0933be
 rich
 rouge
 -e git+https://github.com/Isaac-JL-Chen/rouge_chinese.git@master#egg=rouge_chinese
 rouge_score
 sacrebleu
-<<<<<<< HEAD
-scikit_learn==1.5.0
-=======
 scikit-learn    # scikit_learn==1.2.1
->>>>>>> 3f0933be
 seaborn
 sentence_transformers       # ==2.2.2
 tabulate
@@ -55,10 +44,6 @@
 timeout_decorator
 tokenizers>=0.13.3
 torch>=1.13.1
-<<<<<<< HEAD
-tqdm>=4.64.1
-=======
 tqdm        # ==4.64.1
->>>>>>> 3f0933be
 transformers>=4.29.1
 typer