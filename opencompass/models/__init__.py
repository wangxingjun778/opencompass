--- conflicted
+++ resolved
@@ -32,12 +32,9 @@
 from .moonshot_api import MoonShot  # noqa: F401
 from .nanbeige_api import Nanbeige  # noqa: F401
 from .openai_api import OpenAI  # noqa: F401
-<<<<<<< HEAD
 from .openai_api import OpenAIExtra   # noqa: F401
 from .openai_api import AsyncOpenAI   # noqa: F401
-=======
 from .openai_api import OpenAISDK  # noqa: F401
->>>>>>> 8b392252
 from .pangu_api import PanGu  # noqa: F401
 from .qwen_api import Qwen  # noqa: F401
 from .sensetime_api import SenseTime  # noqa: F401
